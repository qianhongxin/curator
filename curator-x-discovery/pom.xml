--- conflicted
+++ resolved
@@ -24,19 +24,11 @@
     <parent>
         <groupId>org.apache.curator</groupId>
         <artifactId>apache-curator</artifactId>
-<<<<<<< HEAD
         <version>3.0.0-SNAPSHOT</version>
     </parent>
 
     <artifactId>curator-x-discovery</artifactId>
     <version>3.0.0-SNAPSHOT</version>
-=======
-        <version>2.8.1-SNAPSHOT</version>
-    </parent>
-
-    <artifactId>curator-x-discovery</artifactId>
-    <version>2.8.1-SNAPSHOT</version>
->>>>>>> d9362d15
     <packaging>bundle</packaging>
 
     <name>Curator Service Discovery</name>
