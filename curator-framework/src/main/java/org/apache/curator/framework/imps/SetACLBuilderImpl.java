/**
 * Licensed to the Apache Software Foundation (ASF) under one
 * or more contributor license agreements.  See the NOTICE file
 * distributed with this work for additional information
 * regarding copyright ownership.  The ASF licenses this file
 * to you under the Apache License, Version 2.0 (the
 * "License"); you may not use this file except in compliance
 * with the License.  You may obtain a copy of the License at
 *
 *   http://www.apache.org/licenses/LICENSE-2.0
 *
 * Unless required by applicable law or agreed to in writing,
 * software distributed under the License is distributed on an
 * "AS IS" BASIS, WITHOUT WARRANTIES OR CONDITIONS OF ANY
 * KIND, either express or implied.  See the License for the
 * specific language governing permissions and limitations
 * under the License.
 */
package org.apache.curator.framework.imps;

import org.apache.curator.RetryLoop;
import org.apache.curator.TimeTrace;
import org.apache.curator.framework.api.*;
import org.apache.curator.framework.api.BackgroundCallback;
import org.apache.curator.framework.api.CuratorEventType;
import org.apache.curator.framework.api.CuratorEvent;
import org.apache.curator.framework.api.SetACLBuilder;
import org.apache.zookeeper.AsyncCallback;
import org.apache.zookeeper.data.ACL;
import org.apache.zookeeper.data.Stat;
import java.util.List;
import java.util.concurrent.Callable;
import java.util.concurrent.Executor;

class SetACLBuilderImpl implements SetACLBuilder, BackgroundPathable<Stat>, BackgroundOperation<String>, ErrorListenerPathable<Stat>
{
    private final CuratorFrameworkImpl client;

    private ACLing              acling;
    private Backgrounding       backgrounding;
    private int                 version;

    SetACLBuilderImpl(CuratorFrameworkImpl client)
    {
        this.client = client;
        backgrounding = new Backgrounding();
        acling = new ACLing(client.getAclProvider());
        version = -1;
    }

    @Override
    public BackgroundPathable<Stat> withACL(List<ACL> aclList)
    {
        acling = new ACLing(client.getAclProvider(), aclList);
        return this;
    }

    @Override
    public ACLable<BackgroundPathable<Stat>> withVersion(int version)
    {
        this.version = version;
        return this;
    }

    @Override
    public ErrorListenerPathable<Stat> inBackground()
    {
        backgrounding = new Backgrounding(true);
        return this;
    }

    @Override
    public ErrorListenerPathable<Stat> inBackground(Object context)
    {
        backgrounding = new Backgrounding(context);
        return this;
    }

    @Override
    public ErrorListenerPathable<Stat> inBackground(BackgroundCallback callback)
    {
        backgrounding = new Backgrounding(callback);
        return this;
    }

    @Override
    public ErrorListenerPathable<Stat> inBackground(BackgroundCallback callback, Object context)
    {
        backgrounding = new Backgrounding(callback, context);
        return this;
    }

    @Override
    public ErrorListenerPathable<Stat> inBackground(BackgroundCallback callback, Object context, Executor executor)
    {
        backgrounding = new Backgrounding(client, callback, context, executor);
        return this;
    }

    @Override
    public ErrorListenerPathable<Stat> inBackground(BackgroundCallback callback, Executor executor)
    {
        backgrounding = new Backgrounding(client, callback, executor);
        return this;
    }

    @Override
    public Pathable<Stat> withUnhandledErrorListener(UnhandledErrorListener listener)
    {
        backgrounding = new Backgrounding(backgrounding, listener);
        return this;
    }

    @Override
    public Stat forPath(String path) throws Exception
    {
        path = client.fixForNamespace(path);

        Stat        resultStat = null;
        if ( backgrounding.inBackground()  )
        {
            client.processBackgroundOperation(new OperationAndData<String>(this, path, backgrounding.getCallback(), null, backgrounding.getContext()), null);
        }
        else
        {
            resultStat = pathInForeground(path);
        }
        return resultStat;
    }

    @Override
    public void performBackgroundOperation(final OperationAndData<String> operationAndData) throws Exception
    {
        try
        {
            final TimeTrace     trace = client.getZookeeperClient().startTracer("SetACLBuilderImpl-Background");
            String              path = operationAndData.getData();
            client.getZooKeeper().setACL
            (
                path,
                acling.getAclList(path),
                version,
                new AsyncCallback.StatCallback()
                {
<<<<<<< HEAD
                    trace.commit();
                    CuratorEvent event = new CuratorEventImpl(client, CuratorEventType.SET_ACL, rc, path, null, ctx, stat, null, null, null, null, null);
                    client.processBackgroundOperation(operationAndData, event);
                }
            },
            backgrounding.getContext()
        );
=======
                    @SuppressWarnings({"unchecked"})
                    @Override
                    public void processResult(int rc, String path, Object ctx, Stat stat)
                    {
                        trace.commit();
                        CuratorEvent event = new CuratorEventImpl(client, CuratorEventType.SET_ACL, rc, path, null, ctx, stat, null, null, null, null);
                        client.processBackgroundOperation(operationAndData, event);
                    }
                },
                backgrounding.getContext()
            );
        }
        catch ( Throwable e )
        {
            backgrounding.checkError(e);
        }
>>>>>>> 84996801
    }

    private Stat pathInForeground(final String path) throws Exception
    {
        TimeTrace   trace = client.getZookeeperClient().startTracer("SetACLBuilderImpl-Foreground");
        Stat        resultStat = RetryLoop.callWithRetry
        (
            client.getZookeeperClient(),
            new Callable<Stat>()
            {
                @Override
                public Stat call() throws Exception
                {
                    return client.getZooKeeper().setACL(path, acling.getAclList(path), version);
                }
            }
        );
        trace.commit();
        return resultStat;
    }
}<|MERGE_RESOLUTION|>--- conflicted
+++ resolved
@@ -142,21 +142,12 @@
                 version,
                 new AsyncCallback.StatCallback()
                 {
-<<<<<<< HEAD
-                    trace.commit();
-                    CuratorEvent event = new CuratorEventImpl(client, CuratorEventType.SET_ACL, rc, path, null, ctx, stat, null, null, null, null, null);
-                    client.processBackgroundOperation(operationAndData, event);
-                }
-            },
-            backgrounding.getContext()
-        );
-=======
                     @SuppressWarnings({"unchecked"})
                     @Override
                     public void processResult(int rc, String path, Object ctx, Stat stat)
                     {
                         trace.commit();
-                        CuratorEvent event = new CuratorEventImpl(client, CuratorEventType.SET_ACL, rc, path, null, ctx, stat, null, null, null, null);
+                        CuratorEvent event = new CuratorEventImpl(client, CuratorEventType.SET_ACL, rc, path, null, ctx, stat, null, null, null, null, null);
                         client.processBackgroundOperation(operationAndData, event);
                     }
                 },
@@ -167,7 +158,6 @@
         {
             backgrounding.checkError(e);
         }
->>>>>>> 84996801
     }
 
     private Stat pathInForeground(final String path) throws Exception
