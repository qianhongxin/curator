--- conflicted
+++ resolved
@@ -1,8 +1,3 @@
-<<<<<<< HEAD
-// Establish version and status
-ext.releaseVersion = '1.0.19'
-=======
->>>>>>> 317323c9
 ext.githubProjectName = rootProject.name // Change if github project name is not the same as the root project's name
 
 buildscript {
